package io.georocket.http;

import static io.georocket.util.ThrowableHelper.throwableToCode;
import static io.georocket.util.ThrowableHelper.throwableToMessage;

import java.io.File;
import java.io.FileNotFoundException;
import java.io.IOException;
<<<<<<< HEAD
import java.nio.charset.StandardCharsets;
=======
import java.util.HashMap;
>>>>>>> aa7f3820
import java.util.List;
import java.util.Map;
import java.util.UUID;
import java.util.regex.Pattern;
import java.util.stream.Stream;

import org.apache.commons.lang3.StringEscapeUtils;
import org.apache.commons.lang3.tuple.Pair;
import org.apache.http.ParseException;
import org.apache.http.entity.ContentType;
import org.bson.types.ObjectId;

import com.google.common.base.Splitter;

import io.georocket.constants.AddressConstants;
import io.georocket.constants.ConfigConstants;
import io.georocket.output.MultiMerger;
import io.georocket.storage.RxStore;
import io.georocket.storage.RxStoreCursor;
import io.georocket.storage.StoreFactory;
import io.georocket.util.HttpException;
import io.georocket.util.MimeTypeUtils;
import io.vertx.core.AsyncResult;
import io.vertx.core.Future;
import io.vertx.core.Handler;
import io.vertx.core.Vertx;
import io.vertx.core.buffer.Buffer;
import io.vertx.core.file.AsyncFile;
import io.vertx.core.file.FileSystem;
import io.vertx.core.file.OpenOptions;
import io.vertx.core.http.HttpServerRequest;
import io.vertx.core.http.HttpServerResponse;
import io.vertx.core.json.JsonArray;
import io.vertx.core.json.JsonObject;
import io.vertx.core.logging.Logger;
import io.vertx.core.logging.LoggerFactory;
import io.vertx.core.streams.Pump;
import io.vertx.core.streams.WriteStream;
import io.vertx.ext.web.Router;
import io.vertx.ext.web.RoutingContext;
import io.vertx.rx.java.ObservableFuture;
import io.vertx.rx.java.RxHelper;
import rx.Observable;
import rx.Single;

/**
 * An HTTP endpoint handling requests related to the GeoRocket data store
 * @author Michel Kraemer
 */
public class StoreEndpoint implements Endpoint {
  private static Logger log = LoggerFactory.getLogger(StoreEndpoint.class);
  
  private final Vertx vertx;
  
  private RxStore store;
  private String storagePath;

  /**
   * Create the endpoint
   * @param vertx the Vert.x instance
   */
  public StoreEndpoint(Vertx vertx) {
    this.vertx = vertx;
    store = new RxStore(StoreFactory.createStore(vertx));
    storagePath = vertx.getOrCreateContext().config()
        .getString(ConfigConstants.STORAGE_FILE_PATH);
  }

  @Override
  public Router createRouter() {
    Router router = Router.router(vertx);
    router.get("/*").handler(this::onGet);
    router.post("/*").handler(this::onPost);
    router.delete("/*").handler(this::onDelete);
    router.patch("/*").handler(this::onPatch);
    return router;
  }

  /**
   * Get absolute data store path from request
   * @param context the current routing context
   * @return the absolute path (never null, default: "/")
   */
  private String getStorePath(RoutingContext context) {
    String path = context.normalisedPath();
    String routePath = context.mountPoint();
    String result = null;
    if (routePath.length() < path.length()) {
      result = path.substring(routePath.length());
    }
    if (result == null || result.isEmpty()) {
      return "/";
    }
    if (result.charAt(0) != '/') {
      result = "/" + result;
    }
    return result;
  }
  
  /**
   * Initialize the given merger. Perform a search using the given search string
   * and pass all chunk metadata retrieved to the merger.
   * @param merger the merger to initialize
   * @param search the search query
   * @param path the path where to perform the search
   * @return an observable that will emit exactly one item when the merger
   * has been initialized with all results
   */
  private Observable<Void> initializeMerger(MultiMerger merger, String search,
      String path) {
    return store.getObservable(search, path)
      .map(RxStoreCursor::new)
      .flatMap(RxStoreCursor::toObservable)
      .map(Pair::getLeft)
      .flatMap(merger::init)
      .defaultIfEmpty(null)
      .last();
  }
  
  /**
   * Perform a search and merge all retrieved chunks using the given merger
   * @param merger the merger
   * @param search the search query
   * @param path the path where to perform the search
   * @param out a write stream to write the merged chunks to
   * @return an observable that will emit one item when all chunks have been merged
   */
  private Observable<Void> doMerge(MultiMerger merger, String search, String path,
      WriteStream<Buffer> out) {
    return store.getObservable(search, path)
      .map(RxStoreCursor::new)
      .flatMap(RxStoreCursor::toObservable)
      .flatMap(p -> store.getOneObservable(p.getRight())
        .flatMap(crs -> merger.merge(crs, p.getLeft(), out)
          .map(v -> Pair.of(1L, 0L)) // left: count, right: not_accepted
          .onErrorResumeNext(t -> {
            if (t instanceof IllegalStateException) {
              // Chunk cannot be merged. maybe it's a new one that has
              // been added after the merger was initialized. Just
              // ignore it, but emit a warning later
              return Observable.just(Pair.of(0L, 1L));
            }
            return Observable.error(t);
          })
          .doOnTerminate(() -> {
            // don't forget to close the chunk!
            crs.close();
          })), 1 /* write only one chunk concurrently to the output stream */)
      .defaultIfEmpty(Pair.of(0L, 0L))
      .reduce((p1, p2) -> Pair.of(p1.getLeft() + p2.getLeft(),
          p1.getRight() + p2.getRight()))
      .flatMap(p -> {
        long count = p.getLeft();
        long notaccepted = p.getRight();
        if (notaccepted > 0) {
          log.warn("Could not merge " + notaccepted + " chunks "
              + "because the merger did not accept them. Most likely "
              + "these are new chunks that were added while the "
              + "merge was in progress. If this worries you, just "
              + "repeat the request.");
        }
        if (count > 0) {
          merger.finish(out);
          return Observable.just(null);
        } else {
          return Observable.error(new FileNotFoundException("Not Found"));
        }
      });
  }
  
  /**
   * Handles the HTTP GET request for a bunch of chunks
   * @param context the routing context
   */
  private void onGet(RoutingContext context) {
    HttpServerRequest request = context.request();
    HttpServerResponse response = context.response();

    String path = getStorePath(context);
    String search = request.getParam("search");

    // Our responses must always be chunked because we cannot calculate
    // the exact content-length beforehand. We perform two searches, one to
    // initialize the merger and one to do the actual merge. The problem is
    // that the result set may change between these two searches and so we
    // cannot calculate the content-length just from looking at the result
    // from the first search.
    response.setChunked(true);
    
    // perform two searches: first initialize the merger and then
    // merge all retrieved chunks
    MultiMerger merger = new MultiMerger();
    initializeMerger(merger, search, path)
      .flatMap(v -> doMerge(merger, search, path, response))
      .subscribe(v -> {
        response.end();
      }, err -> {
        if (!(err instanceof FileNotFoundException)) {
          log.error("Could not perform query", err);
        }
        response.setStatusCode(throwableToCode(err)).end(throwableToMessage(err, ""));
      });
  }
  
  /**
   * Try to detect the content type of a file
   * @param filepath the absolute path to the file to analyse
   * @return an observable emitting either the detected content type or an error
   * if the content type could not be detected or the file could not be read
   */
  private Observable<String> detectContentType(String filepath) {
    ObservableFuture<String> result = RxHelper.observableFuture();
    Handler<AsyncResult<String>> resultHandler = result.toHandler();
    
    vertx.<String>executeBlocking(f -> {
      try {
        String mimeType = MimeTypeUtils.detect(new File(filepath));
        if (mimeType == null) {
          log.warn("Could not detect file type for " + filepath + ". Using "
            + "application/octet-stream.");
          mimeType = "application/octet-stream";
        }
        f.complete(mimeType);
      } catch (IOException e) {
        f.fail(e);
      }
    }, ar -> {
      if (ar.failed()) {
        resultHandler.handle(Future.failedFuture(ar.cause()));
      } else {
        String ct = ar.result();
        if (ct != null) {
          resultHandler.handle(Future.succeededFuture(ar.result()));
        } else {
          resultHandler.handle(Future.failedFuture(new HttpException(215)));
        }
      }
    });
    
    return result;
  }
  
  /**
   * Handles the HTTP POST request
   * @param context the routing context
   */
  private void onPost(RoutingContext context) {
    HttpServerRequest request = context.request();
    request.pause();

    String layer = getStorePath(context);
    String tagsStr = request.getParam("tags");
    String propertiesStr = request.getParam("props");

    List<String> tags = tagsStr != null ? Splitter.on(',')
        .trimResults().splitToList(tagsStr) : null;

    Map<String, Object> properties = new HashMap<>();

    if (propertiesStr != null && !propertiesStr.isEmpty()) {
      String regex = "(?<!" + Pattern.quote("\\") + ")" + Pattern.quote(":");
      Stream.of(propertiesStr.split(","))
              .map(String::trim)
              .map(property -> property.split(regex))
              .filter(parts -> parts.length == 2)
              .forEach(property -> properties.put(StringEscapeUtils.unescapeJava(property[0].trim()), StringEscapeUtils.unescapeJava(property[1].trim())));
    }
    // get temporary filename
    String incoming = storagePath + "/incoming";
    String filename = new ObjectId().toString();
    String filepath = incoming + "/" + filename;

    log.info("Receiving file ...");
    
    // create directory for incoming files
    FileSystem fs = vertx.fileSystem();
    ObservableFuture<Void> observable = RxHelper.observableFuture();
    fs.mkdirs(incoming, observable.toHandler());
    observable
      .flatMap(v -> {
        // create temporary file
        ObservableFuture<AsyncFile> openObservable = RxHelper.observableFuture();
        fs.open(filepath, new OpenOptions(), openObservable.toHandler());
        return openObservable;
      })
      .flatMap(f -> {
        // write request body into temporary file
        ObservableFuture<Void> pumpObservable = RxHelper.observableFuture();
        Handler<AsyncResult<Void>> pumpHandler = pumpObservable.toHandler();
        Pump.pump(request, f).start();
        Handler<Throwable> errHandler = (Throwable t) -> {
          request.endHandler(null);
          f.close();
          pumpHandler.handle(Future.failedFuture(t));
        };
        f.exceptionHandler(errHandler);
        request.exceptionHandler(errHandler);
        request.endHandler(v -> {
          f.close();
          pumpHandler.handle(Future.succeededFuture());
        });
        request.resume();
        return pumpObservable;
      })
      .flatMap(v -> {
        String contentTypeHeader = request.getHeader("Content-Type");
        String mimeType = null;

        try {
          ContentType contentType = ContentType.parse(contentTypeHeader);
          mimeType = contentType.getMimeType();
        } catch (ParseException | IllegalArgumentException ex) {
          // mimeType already null
        }

        // detect content type of file to import
        if (mimeType == null || mimeType.trim().isEmpty() ||
            mimeType.equals("application/octet-stream") ||
            mimeType.equals("application/x-www-form-urlencoded")) {
          // fallback: if the client has not sent a Content-Type or if it's
          // a generic one, then try to guess it
          log.debug("Mime type '" + mimeType + "' is invalid or generic. "
              + "Trying to guess the right type.");
          return detectContentType(filepath).doOnNext(guessedType -> {
            log.debug("Guessed mime type '" + guessedType + "'.");
          });
        }

        return Observable.just(mimeType);
      })
      .subscribe(detectedContentType -> {
        // run importer
        String correlationId = UUID.randomUUID().toString();
        JsonObject msg = new JsonObject()
            .put("filename", filename)
            .put("layer", layer)
            .put("contentType", detectedContentType)
            .put("correlationId", correlationId);

        if (tags != null) {
          msg.put("tags", new JsonArray(tags));
        }

        if (!properties.isEmpty()) {
          msg.put("properties", new JsonObject(properties));
        }

        request.response()
          .setStatusCode(202) // Accepted
          .putHeader("X-Correlation-Id", correlationId)
          .setStatusMessage("Accepted file - importing in progress")
          .end();

        // run importer
        vertx.eventBus().send(AddressConstants.IMPORTER_IMPORT, msg);
      }, err -> {
        request.response()
          .setStatusCode(throwableToCode(err))
          .end("Could not import file: " + err.getMessage());
        err.printStackTrace();
        fs.delete(filepath, ar -> {});
      });
  }
  
  /**
   * Handles the HTTP DELETE request
   * @param context the routing context
   */
  private void onDelete(RoutingContext context) {
    String path = getStorePath(context);
    
    HttpServerResponse response = context.response();
    HttpServerRequest request = context.request();
    String search = request.getParam("search");
    
    store.deleteObservable(search, path)
      .subscribe(v -> {
        response
          .setStatusCode(204)
          .end();
      }, err -> {
        log.error("Could not delete chunks", err);
        response
          .setStatusCode(throwableToCode(err))
          .end(throwableToMessage(err, ""));
      });
  }

  /**
   * Handles the HTTP PATCH request
   * @param context the routing context
   */
  private void onPatch(RoutingContext context) {
    String path = getStorePath(context);

    HttpServerResponse response = context.response();
    HttpServerRequest request = context.request();
    String search = request.getParam("search");

    bodyAsJsonObject(request).subscribe(body -> {
      body.put("path", path);
      body.put("search", search);
      vertx.eventBus().<JsonObject>send(AddressConstants.INDEXER_UPDATE, body, msg -> {
        if (msg.succeeded()) {
          response.setStatusCode(204).end();
        } else {
          response.setStatusCode(throwableToCode(msg.cause()))
            .end(throwableToMessage(msg.cause(), ""));
        }
      });
    }, err -> response.setStatusCode(500).end("Could not process request"));
  }

  /**
   * Get request body as JSON object.
   * @param request the request to extract to body from
   * @return Single holding the JSON as soon as the request is processed
   */
  private static Single<JsonObject> bodyAsJsonObject(HttpServerRequest request) {
    return Single.create(singleSubscriber -> {
      Buffer buffer = Buffer.buffer();
      request.handler(buffer::appendBuffer);
      request.exceptionHandler(singleSubscriber::onError);
      request.endHandler(v -> singleSubscriber.onSuccess(
          new JsonObject(buffer.toString(StandardCharsets.UTF_8))));
    });
  }
}<|MERGE_RESOLUTION|>--- conflicted
+++ resolved
@@ -6,16 +6,12 @@
 import java.io.File;
 import java.io.FileNotFoundException;
 import java.io.IOException;
-<<<<<<< HEAD
 import java.nio.charset.StandardCharsets;
-=======
 import java.util.HashMap;
->>>>>>> aa7f3820
 import java.util.List;
 import java.util.Map;
 import java.util.UUID;
 import java.util.regex.Pattern;
-import java.util.stream.Stream;
 
 import org.apache.commons.lang3.StringEscapeUtils;
 import org.apache.commons.lang3.tuple.Pair;
@@ -269,15 +265,24 @@
         .trimResults().splitToList(tagsStr) : null;
 
     Map<String, Object> properties = new HashMap<>();
-
     if (propertiesStr != null && !propertiesStr.isEmpty()) {
       String regex = "(?<!" + Pattern.quote("\\") + ")" + Pattern.quote(":");
-      Stream.of(propertiesStr.split(","))
-              .map(String::trim)
-              .map(property -> property.split(regex))
-              .filter(parts -> parts.length == 2)
-              .forEach(property -> properties.put(StringEscapeUtils.unescapeJava(property[0].trim()), StringEscapeUtils.unescapeJava(property[1].trim())));
+      String[] parts = propertiesStr.split(",");
+      for (String part : parts) {
+        part = part.trim();
+        String[] property = part.split(regex);
+        if (property.length != 2) {
+          request.response()
+            .setStatusCode(400)
+            .end("Invalid property syntax: " + part);
+          return;
+        }
+        String key = StringEscapeUtils.unescapeJava(property[0].trim());
+        String value = StringEscapeUtils.unescapeJava(property[1].trim());
+        properties.put(key, value);
+      }
     }
+
     // get temporary filename
     String incoming = storagePath + "/incoming";
     String filename = new ObjectId().toString();
