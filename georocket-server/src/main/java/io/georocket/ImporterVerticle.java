package io.georocket;

import io.georocket.constants.AddressConstants;
import io.georocket.constants.ConfigConstants;
import io.georocket.index.xml.XMLCRSIndexer;
import io.georocket.input.Splitter.Result;
import io.georocket.input.geojson.GeoJsonSplitter;
import io.georocket.input.xml.FirstLevelSplitter;
import io.georocket.input.xml.XMLSplitter;
import io.georocket.storage.ChunkMeta;
import io.georocket.storage.IndexMeta;
import io.georocket.storage.LasChunkMeta;
import io.georocket.storage.RxStore;
import io.georocket.storage.StoreFactory;
import io.georocket.tasks.ImportingTask;
import io.georocket.tasks.TaskError;
import io.georocket.util.JsonParserTransformer;
import io.georocket.util.Lastools;
import io.georocket.util.RxUtils;
import io.georocket.util.StringWindow;
import io.georocket.util.UTF8BomFilter;
import io.georocket.util.Window;
import io.georocket.util.XMLParserTransformer;
import io.georocket.util.io.RxGzipReadStream;
import io.vertx.core.AsyncResult;
import io.vertx.core.Future;
import io.vertx.core.Handler;
import io.vertx.core.file.OpenOptions;
import io.vertx.core.impl.NoStackTraceThrowable;
import io.vertx.core.json.JsonArray;
import io.vertx.core.json.JsonObject;
import io.vertx.core.logging.Logger;
import io.vertx.core.logging.LoggerFactory;
import io.vertx.rx.java.ObservableFuture;
import io.vertx.rx.java.RxHelper;
import io.vertx.rxjava.core.AbstractVerticle;
import io.vertx.rxjava.core.buffer.Buffer;
import io.vertx.rxjava.core.eventbus.Message;
import io.vertx.rxjava.core.file.AsyncFile;
import io.vertx.rxjava.core.file.FileSystem;
import io.vertx.rxjava.core.streams.Pump;
import io.vertx.rxjava.core.streams.ReadStream;
import org.apache.commons.codec.binary.Base64;
import org.apache.commons.io.FileUtils;
import org.apache.commons.io.FilenameUtils;
import rx.Completable;
import rx.Observable;
import rx.Single;

import java.time.Instant;
import java.util.HashSet;
import java.util.List;
import java.util.Map;
import java.util.Set;
import java.io.File;
import java.io.IOException;
import java.nio.charset.StandardCharsets;
import java.nio.file.Files;
import java.util.concurrent.atomic.AtomicInteger;
import java.util.function.Consumer;
import java.util.stream.Collectors;
import java.util.stream.Stream;

import static io.georocket.util.MimeTypeUtils.belongsTo;

/**
 * Imports file in the background
 * @author Michel Kraemer
 */
public class ImporterVerticle extends AbstractVerticle {
  private static Logger log = LoggerFactory.getLogger(ImporterVerticle.class);

  private static final int MAX_RETRIES = 5;
  private static final int RETRY_INTERVAL = 1000;
  private static final int MAX_PARALLEL_IMPORTS = 1;
<<<<<<< HEAD

  /**
   * If {@link ConfigConstants#IMPORT_POINT_CLOUD_CHUNK_SIZE} is not defined, this fallback chunk size will be used.
   */
  private static final int DEFAULT_IMPORT_POINT_CLOUD_CHUNK_SIZE = 100000;

=======
  private static final int MAX_PARALLEL_ADDS = 10;
  
>>>>>>> 8e65379c
  protected RxStore store;
  private String incoming;
  private boolean paused;
  private Set<AsyncFile> filesBeingImported = new HashSet<>();
  private Lastools lastools; // Only required for the processing of point clouds.

  @Override
  public void start() {
    log.info("Launching importer ...");

    store = new RxStore(StoreFactory.createStore(getVertx()));
    String storagePath = config().getString(ConfigConstants.STORAGE_FILE_PATH);
    incoming = storagePath + "/incoming";
    String georocketHome = vertx.getOrCreateContext().config().getString(ConfigConstants.HOME);
    lastools = new Lastools(vertx.getDelegate(), georocketHome);

    vertx.eventBus().<JsonObject>localConsumer(AddressConstants.IMPORTER_IMPORT)
      .toObservable()
      .onBackpressureBuffer() // unlimited buffer
      .flatMapCompletable(msg -> {
        // call onImport() but ignore errors. onImport() will handle errors for us.
        return onImport(msg).onErrorComplete();
      }, false, MAX_PARALLEL_IMPORTS)
      .subscribe(v -> {
        // ignore
      }, err -> {
        // This is bad. It will unsubscribe the consumer from the eventbus!
        // Should never happen anyhow. If it does, something else has
        // completely gone wrong.
        log.fatal("Could not import file", err);
      });

    vertx.eventBus().localConsumer(AddressConstants.IMPORTER_PAUSE, this::onPause);
  }

  /**
   * Get the path on the filesystem, where the incoming file described in the
   * passed message body is stored.
   * @param filename The filename of the incoming file.
   * @return The path of the incoming file on the local filesystem.
   */
  protected String getIncomingFilePath(String filename) {
    return incoming + "/" + filename;
  }

  /**
   * Receives a name of a file to import
   * @param msg the event bus message containing the filename
   * @return a Completable that will complete when the file has been imported
   */
  protected Completable onImport(Message<JsonObject> msg) {
    JsonObject body = msg.body();
    String filename = body.getString("filename");
    String filepath;
    try {
      filepath = getIncomingFilePath(filename);
    } catch (Exception e) {
      return Completable.error(e);
    }
    String layer = body.getString("layer", "/");
    String contentType = body.getString("contentType");
    String correlationId = body.getString("correlationId");
    String fallbackCRSString = body.getString("fallbackCRSString");
    String contentEncoding = body.getString("contentEncoding");

    // get tags
    JsonArray tagsArr = body.getJsonArray("tags");
    List<String> tags = tagsArr != null ? tagsArr.stream().flatMap(o -> o != null ?
        Stream.of(o.toString()) : Stream.of()).collect(Collectors.toList()) : null;

    // get properties
    JsonObject propertiesObj = body.getJsonObject("properties");
    Map<String, Object> properties = propertiesObj != null ? propertiesObj.getMap() : null;

    // generate timestamp for this import
    long timestamp = System.currentTimeMillis();

    log.info("Importing [" + correlationId + "] to layer '" + layer + "'");

    FileSystem fs = vertx.fileSystem();
    OpenOptions openOptions = new OpenOptions().setCreate(false).setWrite(false);
    return fs.rxOpen(filepath, openOptions)
      .flatMap(f -> {
        filesBeingImported.add(f);
        return importFile(contentType, f, correlationId, filename, timestamp,
            layer, tags, properties, fallbackCRSString, contentEncoding)
          .doAfterTerminate(() -> {
            // delete file from 'incoming' folder
            log.debug("Deleting " + filepath + " from incoming folder");
            filesBeingImported.remove(f);
            f.rxClose()
              .flatMap(v -> fs.rxDelete(filepath))
              .subscribe(v -> {}, err -> {
                log.error("Could not delete file from 'incoming' folder", err);
              });
          });
      })
      .doOnSuccess(chunkCount -> {
        long duration = System.currentTimeMillis() - timestamp;
        log.info("Finished importing [" + correlationId + "] with " + chunkCount +
            " chunks to layer '" + layer + "' after " + duration + " ms");
      })
      .doOnError(err -> {
        long duration = System.currentTimeMillis() - timestamp;
        log.error("Failed to import [" + correlationId + "] to layer '" +
            layer + "' after " + duration + " ms", err);
      })
      .toCompletable();
  }

  /**
   * Import a file from the given read stream into the store. Inspect the file's
   * content type and forward to the correct import method.
   * @param contentType the file's content type
   * @param f the file to import
   * @param correlationId a unique identifier for this import process
   * @param filename the name of the file currently being imported
   * @param timestamp denotes when the import process has started
   * @param layer the layer where the file should be stored (may be null)
   * @param tags the list of tags to attach to the file (may be null)
   * @param properties the map of properties to attach to the file (may be null)
   * @param fallbackCRSString the CRS which should be used if the imported
   * file does not specify one (may be <code>null</code>)
   * @param contentEncoding the content encoding of the file to be
   * imported (e.g. "gzip"). May be <code>null</code>.
   * @return a single that will emit with the number if chunks imported
   * when the file has been imported
   */
  protected Single<Integer> importFile(String contentType, ReadStream<Buffer> f,
      String correlationId, String filename, long timestamp, String layer,
      List<String> tags, Map<String, Object> properties, String fallbackCRSString,
      String contentEncoding) {
    if ("gzip".equals(contentEncoding)) {
      log.debug("Importing file compressed with GZIP");
      f = new RxGzipReadStream(f);
    } else if (contentEncoding != null && !contentEncoding.isEmpty()) {
      log.warn("Unknown content encoding: `" + contentEncoding + "'. Trying anyway.");
    }

    // let the task verticle know that we're now importing
    ImportingTask startTask = new ImportingTask(correlationId);
    startTask.setStartTime(Instant.now());
    vertx.eventBus().publish(AddressConstants.TASK_INC, JsonObject.mapFrom(startTask));

    Observable<Integer> result;
    if (belongsTo(contentType, "application", "xml") ||
        belongsTo(contentType, "text", "xml")) {
      result = importXML(f, correlationId, filename, timestamp, layer, tags,
        properties, fallbackCRSString);
    } else if (belongsTo(contentType, "application", "json")) {
      result = importJSON(f, correlationId, filename, timestamp, layer, tags, properties);
    } else if (belongsTo(contentType, "application", "vnd.las")) {
      result = importLas(f, correlationId, filename, timestamp, layer, tags, properties);
    } else {
      result = Observable.error(new NoStackTraceThrowable(String.format(
          "Received an unexpected content type '%s' while trying to import "
          + "file '%s'", contentType, filename)));
    }

    Consumer<Throwable> onFinish = t -> {
      // let the task verticle know that the import process has finished
      ImportingTask endTask = new ImportingTask(correlationId);
      endTask.setEndTime(Instant.now());
      if (t != null) {
        endTask.addError(new TaskError(t));
      }
      vertx.eventBus().publish(AddressConstants.TASK_INC,
          JsonObject.mapFrom(endTask));
    };

    return result.window(100)
      .flatMap(Observable::count)
      .doOnNext(n -> {
        // let the task verticle know that we imported n chunks
        ImportingTask currentTask = new ImportingTask(correlationId);
        currentTask.setImportedChunks(n);
        vertx.eventBus().publish(AddressConstants.TASK_INC,
            JsonObject.mapFrom(currentTask));
      })
      .reduce(0, (a, b) -> a + b)
      .toSingle()
      .doOnError(onFinish::accept)
      .doOnSuccess(i -> onFinish.accept(null));
  }

  /**
   * Imports an XML file from the given input stream into the store
   * @param f the XML file to read
   * @param correlationId a unique identifier for this import process
   * @param filename the name of the file currently being imported
   * @param timestamp denotes when the import process has started
   * @param layer the layer where the file should be stored (may be null)
   * @param tags the list of tags to attach to the file (may be null)
   * @param properties the map of properties to attach to the file (may be null)
   * @param fallbackCRSString the CRS which should be used if the imported
   * file does not specify one (may be <code>null</code>)
   * @return an observable that will emit the number 1 when a chunk has been imported
   */
  protected Observable<Integer> importXML(ReadStream<Buffer> f, String correlationId,
      String filename, long timestamp, String layer, List<String> tags,
      Map<String, Object> properties, String fallbackCRSString) {
    UTF8BomFilter bomFilter = new UTF8BomFilter();
    Window window = new Window();
    XMLSplitter splitter = new FirstLevelSplitter(window);
    AtomicInteger processing = new AtomicInteger(0);
    XMLCRSIndexer crsIndexer = new XMLCRSIndexer();
    return f.toObservable()
        .map(Buffer::getDelegate)
        .map(bomFilter::filter)
        .doOnNext(window::append)
        .compose(new XMLParserTransformer())
        .doOnNext(e -> {
          // save the first CRS found in the file
          if (crsIndexer.getCRS() == null) {
            crsIndexer.onEvent(e);
          }
        })
        .flatMap(splitter::onEventObservable)
        .flatMapSingle(result -> {
          String crsString = fallbackCRSString;
          if (crsIndexer.getCRS() != null) {
            crsString = crsIndexer.getCRS();
          }
          IndexMeta indexMeta = new IndexMeta(correlationId, filename,
              timestamp, tags, properties, crsString);
          return addToStoreWithPause(result, layer, indexMeta, f, processing)
              .toSingleDefault(1);
        }, false, MAX_PARALLEL_ADDS);
  }

  /**
   * Imports a JSON file from the given input stream into the store
   * @param f the JSON file to read
   * @param correlationId a unique identifier for this import process
   * @param filename the name of the file currently being imported
   * @param timestamp denotes when the import process has started
   * @param layer the layer where the file should be stored (may be null)
   * @param tags the list of tags to attach to the file (may be null)
   * @param properties the map of properties to attach to the file (may be null)
   * @return an observable that will emit the number 1 when a chunk has been imported
   */
  protected Observable<Integer> importJSON(ReadStream<Buffer> f, String correlationId,
      String filename, long timestamp, String layer, List<String> tags, Map<String, Object> properties) {
    UTF8BomFilter bomFilter = new UTF8BomFilter();
    StringWindow window = new StringWindow();
    GeoJsonSplitter splitter = new GeoJsonSplitter(window);
    AtomicInteger processing = new AtomicInteger(0);
    return f.toObservable()
        .map(Buffer::getDelegate)
        .map(bomFilter::filter)
        .doOnNext(window::append)
        .compose(new JsonParserTransformer())
        .flatMap(splitter::onEventObservable)
        .flatMapSingle(result -> {
          IndexMeta indexMeta = new IndexMeta(correlationId, filename,
              timestamp, tags, properties, null);
          return addToStoreWithPause(result, layer, indexMeta, f, processing)
              .toSingleDefault(1);
        }, false, MAX_PARALLEL_ADDS);
  }

  /**
   * Import a *.las or *.laz file from the given input stream into the store.
   * Hint: laz is the lossless compression of las. Both can be handled.
   * All imported chunks are stored as base64 encoded laz files.
   * In a further version this might be changed to a binary format, but currently
   * the store can only handle strings.
   * @param f the JSON file to read.
   * @param correlationId a unique identifier for this import process.
   * @param filename the name of the file currently being imported.
   * @param timestamp denotes when the import process has started.
   * @param layer the layer where the file should be stored (may be null).
   * @param tags the list of tags to attach to the file (may be null).
   * @param properties the map of properties to attach to the file (may be null).
   * @return an observable that will emit the number 1 when a chunk has been imported.
   */
  protected Observable<Integer> importLas(ReadStream<Buffer> f, String correlationId,
      String filename, long timestamp, String layer, List<String> tags, Map<String, Object> properties) {

    Integer configChunkSize = config().getInteger(ConfigConstants.IMPORT_POINT_CLOUD_CHUNK_SIZE);
    int chunkSize = configChunkSize != null ? configChunkSize : DEFAULT_IMPORT_POINT_CLOUD_CHUNK_SIZE;

    FileSystem fs = vertx.fileSystem();
    try {
      // LASTools requires the las or laz extension. Otherwise the files are parsed as xyz.
      // The tmpFile contains the new input file in an uncompressed way.
      // It does not matter if the extension is las or laz. Lastools will handle it correctly in any case.
      String tmpFile = File.createTempFile(filename, ".las").getCanonicalPath();
      // The tmpDirectory contains all generated chunks based on the input file.
      String tmpDirectory = Files.createTempDirectory(filename).toFile().getCanonicalPath();
      OpenOptions openOptions = new OpenOptions().setCreate(true).setWrite(true);
      return fs.rxOpen(tmpFile, openOptions)
              .toObservable()
              .flatMap(file -> {
                // Write the new data (f) to the tmp file (file). This will decompress it if required.
                // Returns a pump observable for the coping.
                ObservableFuture<Void> pumpObservable = RxHelper.observableFuture();
                Handler<AsyncResult<Void>> pumpHandler = pumpObservable.toHandler();
                Pump.pump(f, file).start();
                Handler<Throwable> errHandler = (Throwable t) -> {
                  f.endHandler(null);
                  file.close();
                  pumpHandler.handle(Future.failedFuture(t));
                };
                file.exceptionHandler(errHandler);
                f.exceptionHandler(errHandler);
                f.endHandler(v -> file.close(v2 -> pumpHandler.handle(Future.succeededFuture())));
                f.resume();
                return pumpObservable;
              })
              .flatMap(v -> {
                // Apply the LASTools to the new file. Split it in chunks. Store the chunks in tmpDirectory.
                log.debug("Apply LASTools to the tmpFile " + tmpFile);
                ObservableFuture<Void> observable = RxHelper.observableFuture();
                Handler<AsyncResult<Void>> handler = observable.toHandler();
                lastools.lasmerge(tmpFile, tmpDirectory, chunkSize, handler);
                return observable;
              })
              .flatMap(v -> {
                // Get paths to the generated chunks.
                File[] chunkFiles = new File(tmpDirectory).listFiles();
                if (chunkFiles == null) {
                  log.warn("No chunks created for " + filename);
                  return Observable.empty();
                }
                log.info(chunkFiles.length + " chunks created for " + filename + " in " + tmpDirectory);
                return Observable.from(chunkFiles);
              })
              .flatMapSingle(chunkFile -> {
                // Store each chunk.
                try {
                  // The store can only handle string values.
                  // We have to store the base64 encoding instead of the raw binary.
                  // In a further version, the store should be extended ti support binary data.
                  byte[] encoded = Base64.encodeBase64(FileUtils.readFileToByteArray(chunkFile));
                  String chunk = new String(encoded, StandardCharsets.US_ASCII);

                  IndexMeta indexMeta = new IndexMeta(correlationId, filename,
                          timestamp, tags, properties, null);
                  // Lastools creates the chunk files with an ascending number as filename.
                  // We can use the name to identify the order of the chunk in the original file.
                  String chunkNumberAsString = FilenameUtils.removeExtension(chunkFile.getName());
                  int chunkNumber = Integer.parseInt(chunkNumberAsString);
                  ChunkMeta meta = new LasChunkMeta(chunkNumber);

                  return addToStore(chunk, meta, layer, indexMeta)
                          .andThen(Completable.defer(() -> {
                            chunkFile.deleteOnExit(); // Clean up the local chunk file. It is in the store now.
                            return Completable.complete();
                          }))
                          .toSingleDefault(1);
                } catch (IOException e) {
                  log.error("Could not store chunk", e);
                  return Single.error(e);
                }
              })
              .doOnCompleted(() -> {
                // Clean up: Delete tmp file and chunk directory.
                try {
                  new File(tmpFile).delete(); // The input file. Resulted from writing the ReadStream.
                  FileUtils.deleteDirectory(new File(tmpDirectory)); // The chunk directory.
                } catch (IOException e) {
                  log.warn("The chunk tmp directory could not be deleted.", e);
                }
              });

    } catch (IOException e) {
      log.error("Can not create tmp file for LAS input", e);
      return Observable.error(e);
    }
  }

  /**
   * Handle a pause message
   * @param msg the message
   */
  private void onPause(Message<Boolean> msg) {
    Boolean paused = msg.body();
    if (paused == null || !paused) {
      if (this.paused) {
        log.info("Resuming import");
        this.paused = false;
        for (AsyncFile f : filesBeingImported) {
          f.resume();
        }
      }
    } else {
      if (!this.paused) {
        log.info("Pausing import");
        this.paused = true;
        for (AsyncFile f : filesBeingImported) {
          f.pause();
        }
      }
    }
  }

  /**
   * Add a chunk to the store. Pause the given read stream before adding and
   * increase the given counter. Decrease the counter after the chunk has been
   * written and only resume the read stream if the counter is <code>0</code>.
   * This is necessary because the writing to the store may take longer than
   * reading. We need to pause reading so the store is not overloaded (i.e.
   * we handle back-pressure here).
   * @param chunk the chunk to write
   * @param layer the layer the chunk should be added to (may be null)
   * @param indexMeta metadata specifying how the chunk should be indexed
   * @param f the read stream to pause while writing
   * @param processing an AtomicInteger keeping the number of chunks currently
   * being written (should be initialized to <code>0</code> the first time this
   * method is called)
   * @return a Completable that will complete when the operation has finished
   */
  private Completable addToStoreWithPause(Result<? extends ChunkMeta> chunk,
      String layer, IndexMeta indexMeta, ReadStream<Buffer> f, AtomicInteger processing) {
    // pause stream while chunk is being written
    f.pause();

    // count number of chunks being written
    processing.incrementAndGet();

    return addToStore(chunk.getChunk(), chunk.getMeta(), layer, indexMeta)
        .doOnCompleted(() -> {
          // resume stream only after all chunks from the current
          // buffer have been stored
          if (processing.decrementAndGet() == 0 && !paused) {
            f.resume();
          }
        });
  }

  /**
   * Add a chunk to the store. Retry operation several times before failing.
   * @param chunk the chunk to add
   * @param meta the chunk's metadata
   * @param layer the layer the chunk should be added to (may be null)
   * @param indexMeta metadata specifying how the chunk should be indexed
   * @return a Completable that will complete when the operation has finished
   */
  protected Completable addToStore(String chunk, ChunkMeta meta,
      String layer, IndexMeta indexMeta) {
    return Completable.defer(() -> store.rxAdd(chunk, meta, layer, indexMeta))
        .retryWhen(RxUtils.makeRetry(MAX_RETRIES, RETRY_INTERVAL, log));
  }
}<|MERGE_RESOLUTION|>--- conflicted
+++ resolved
@@ -73,17 +73,14 @@
   private static final int MAX_RETRIES = 5;
   private static final int RETRY_INTERVAL = 1000;
   private static final int MAX_PARALLEL_IMPORTS = 1;
-<<<<<<< HEAD
-
-  /**
-   * If {@link ConfigConstants#IMPORT_POINT_CLOUD_CHUNK_SIZE} is not defined, this fallback chunk size will be used.
-   */
-  private static final int DEFAULT_IMPORT_POINT_CLOUD_CHUNK_SIZE = 100000;
-
-=======
   private static final int MAX_PARALLEL_ADDS = 10;
   
->>>>>>> 8e65379c
+
+  /**
+   * If {@link ConfigConstants#IMPORT_POINT_CLOUD_CHUNK_SIZE} is not defined, this fallback chunk size will be used.
+   */
+  private static final int DEFAULT_IMPORT_POINT_CLOUD_CHUNK_SIZE = 100000;
+
   protected RxStore store;
   private String incoming;
   private boolean paused;
