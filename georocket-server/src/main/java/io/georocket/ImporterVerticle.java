package io.georocket;

import io.georocket.constants.AddressConstants;
import io.georocket.constants.ConfigConstants;
import io.georocket.index.xml.CRSIndexer;
import io.georocket.input.FirstLevelSplitter;
import io.georocket.input.Splitter;
import io.georocket.storage.ChunkMeta;
import io.georocket.storage.IndexMeta;
import io.georocket.storage.Store;
import io.georocket.storage.StoreFactory;
import io.georocket.util.AsyncXMLParser;
import io.georocket.util.RxUtils;
import io.georocket.util.Window;
import io.vertx.core.Vertx;
import io.vertx.core.file.OpenOptions;
import io.vertx.core.json.JsonArray;
import io.vertx.core.json.JsonObject;
import io.vertx.core.logging.Logger;
import io.vertx.core.logging.LoggerFactory;
import io.vertx.rx.java.ObservableFuture;
import io.vertx.rx.java.RxHelper;
import io.vertx.rxjava.core.AbstractVerticle;
import io.vertx.rxjava.core.buffer.Buffer;
import io.vertx.rxjava.core.eventbus.Message;
import io.vertx.rxjava.core.file.FileSystem;
import io.vertx.rxjava.core.streams.ReadStream;
import rx.Observable;

import java.util.Calendar;
import java.util.Date;
import java.util.List;
import java.util.UUID;
import java.util.concurrent.atomic.AtomicInteger;
import java.util.stream.Collectors;
import java.util.stream.Stream;

/**
 * Imports file in the background
 * @author Michel Kraemer
 */
public class ImporterVerticle extends AbstractVerticle {
  private static Logger log = LoggerFactory.getLogger(ImporterVerticle.class);
  
  private static final int MAX_RETRIES = 5;
  private static final int RETRY_INTERVAL = 1000;
  
  protected Store store;
  private String incoming;
  
  @Override
  public void start() {
    log.info("Launching importer ...");
    
    store = StoreFactory.createStore((Vertx)vertx.getDelegate());
    String storagePath = vertx.getOrCreateContext().config().getString(
        ConfigConstants.STORAGE_FILE_PATH);
    incoming = storagePath + "/incoming";
    
    vertx.eventBus().consumer(AddressConstants.IMPORTER, this::onMessage);
  }
  
  /**
   * Receives a message
   * @param msg the message 
   */
  protected void onMessage(Message<JsonObject> msg) {
    String action = msg.body().getString("action");
    switch (action) {
    case "import":
      onImport(msg);
      break;
    
    default:
      msg.fail(400, "Invalid action: " + action);
      log.error("Invalid action: " + action);
      break;
    }
  }
  
  /**
   * Receives a name of a file to import
   * @param msg the event bus message containing the filename
   */
  protected void onImport(Message<JsonObject> msg) {
    JsonObject body = msg.body();
    String filename = body.getString("filename");
    String filepath = incoming + "/" + filename;
    String layer = body.getString("layer", "/");
    String contentType = body.getString("contentType");

    // get tags
    JsonArray tagsArr = body.getJsonArray("tags");
    List<String> tags = tagsArr != null ? tagsArr.stream().flatMap(o -> o != null ?
        Stream.of(o.toString()) : Stream.of()).collect(Collectors.toList()) : null;
    
    log.info("Importing " + filepath + " to layer " + layer);

    // generate ID and timestamp for this import
    String importId = UUID.randomUUID().toString();
    Date timeStamp = Calendar.getInstance().getTime();
    
    FileSystem fs = vertx.fileSystem();
    OpenOptions openOptions = new OpenOptions().setCreate(false).setWrite(false);
<<<<<<< HEAD
    fs.openObservable(filepath, openOptions)
      .flatMap(f -> importXML(f, importId, filename, timeStamp, layer, tags).finallyDo(() -> {
=======

    fs.openObservable(filePath, openOptions)
      .flatMap(f -> importFile(contentType, f, importId, filename, timeStamp, layer, tags).finallyDo(() -> {
>>>>>>> 7a199ceb
        // delete file from 'incoming' folder
        log.info("Deleting " + filepath + " from incoming folder");
        f.closeObservable()
          .flatMap(v -> fs.deleteObservable(filepath))
          .subscribe(v -> {}, err -> {
            log.error("Could not delete file from 'incoming' folder", err);
          });
      }))
      .subscribe(v -> {}, err -> {
        log.error("Failed to import chunk", err);
      });
  }

  /**
   * Import a file from the given input stream into the store
   * @param contentType The file content type
   * @param f the XML file to read
   * @param importId the id of this import event
   * @param filename the filename of the readed stream
   * @param importTimeStamp the timestamp of this import event
   * @param layer the layer where the file should be stored (may be null)
   * @param tags the list of tags to attach to the file (may be null)
   * @return an observable that will emit when the file has been imported
   */
  protected Observable<Void> importFile(String contentType, ReadStream<Buffer> f, String importId, String filename,
                                        Date importTimeStamp, String layer, List<String> tags) {
    switch (contentType) {
      case "application/xml":
      case "text/xml":
        return importXML(f, importId, filename, importTimeStamp, layer, tags);
      default:
        log.error(String.format("Received an unexpected Content-Type '%s' during import of file '%s'", contentType, filename));
    }

    // Will be empty by default.
    return Observable.<Void>empty();
  }

  /**
   * Imports an XML file from the given input stream into the store
   * @param f the XML file to read
<<<<<<< HEAD
   * @param importId a unique identifier for this import process
   * @param filename the name of the file currently being imported
   * @param importTimeStamp denotes when the import process has started
=======
   * @param importId the id of this import event
   * @param filename the filename of the readed stream
   * @param importTimeStamp the timestamp of this import event
>>>>>>> 7a199ceb
   * @param layer the layer where the file should be stored (may be null)
   * @param tags the list of tags to attach to the file (may be null)
   * @return an observable that will emit when the file has been imported
   */
  private Observable<Void> importXML(ReadStream<Buffer> f, String importId,
      String filename, Date importTimeStamp, String layer, List<String> tags) {
    AsyncXMLParser xmlParser = new AsyncXMLParser();
    Window window = new Window();
    Splitter splitter = new FirstLevelSplitter(window);
    AtomicInteger processing = new AtomicInteger(0);
    CRSIndexer crsIndexer = new CRSIndexer();
    return f.toObservable()
        .map(buf -> (io.vertx.core.buffer.Buffer)buf.getDelegate())
        .doOnNext(window::append)
        .flatMap(xmlParser::feed)
        .doOnNext(e -> {
          // save the first CRS found in the file
          if (crsIndexer.getCRS() == null) {
            crsIndexer.onEvent(e);
          }
        })
        .flatMap(splitter::onEventObservable)
        .flatMap(result -> {
          // pause stream while chunk is being written
          f.pause();
          
          // count number of chunks being written
          processing.incrementAndGet();

          IndexMeta indexMeta = new IndexMeta(importId, filename,
              importTimeStamp, tags, crsIndexer.getCRS());
          Observable<Void> o = addToStore(result.getChunk(), result.getMeta(),
              layer, indexMeta);
          return o.doOnNext(v -> {
            // resume stream only after all chunks from the current
            // buffer have been stored
            if (processing.decrementAndGet() == 0) {
              // go ahead
              f.resume();
            }
          });
        })
        .last() // "wait" for last event (i.e. end of file)
        .finallyDo(xmlParser::close);
  }
  
  /**
   * Add a chunk to the store
   * @param chunk the chunk to add
   * @param meta the chunk's metadata
   * @param layer the layer the chunk should be added to (may be null)
   * @param indexMeta metadata specifying how the chunk should be indexed
   * @return an observable that will emit exactly one item when the
   * operation has finished
   */
  private Observable<Void> addToStoreNoRetry(String chunk, ChunkMeta meta,
      String layer, IndexMeta indexMeta) {
    ObservableFuture<Void> o = RxHelper.observableFuture();
    store.add(chunk, meta, layer, indexMeta, o.toHandler());
    return o;
  }
  
  /**
   * Add a chunk to the store. Retry operation several times before failing.
   * @param chunk the chunk to add
   * @param meta the chunk's metadata
   * @param layer the layer the chunk should be added to (may be null)
   * @param indexMeta metadata specifying how the chunk should be indexed
   * @return an observable that will emit exactly one item when the
   * operation has finished
   */
  protected Observable<Void> addToStore(String chunk, ChunkMeta meta,
      String layer, IndexMeta indexMeta) {
    return Observable.<Void>create(subscriber -> {
      addToStoreNoRetry(chunk, meta, layer, indexMeta).subscribe(subscriber);
    }).retryWhen(RxUtils.makeRetry(MAX_RETRIES, RETRY_INTERVAL, log));
  }
}<|MERGE_RESOLUTION|>--- conflicted
+++ resolved
@@ -102,14 +102,8 @@
     
     FileSystem fs = vertx.fileSystem();
     OpenOptions openOptions = new OpenOptions().setCreate(false).setWrite(false);
-<<<<<<< HEAD
     fs.openObservable(filepath, openOptions)
-      .flatMap(f -> importXML(f, importId, filename, timeStamp, layer, tags).finallyDo(() -> {
-=======
-
-    fs.openObservable(filePath, openOptions)
       .flatMap(f -> importFile(contentType, f, importId, filename, timeStamp, layer, tags).finallyDo(() -> {
->>>>>>> 7a199ceb
         // delete file from 'incoming' folder
         log.info("Deleting " + filepath + " from incoming folder");
         f.closeObservable()
@@ -151,15 +145,9 @@
   /**
    * Imports an XML file from the given input stream into the store
    * @param f the XML file to read
-<<<<<<< HEAD
    * @param importId a unique identifier for this import process
    * @param filename the name of the file currently being imported
    * @param importTimeStamp denotes when the import process has started
-=======
-   * @param importId the id of this import event
-   * @param filename the filename of the readed stream
-   * @param importTimeStamp the timestamp of this import event
->>>>>>> 7a199ceb
    * @param layer the layer where the file should be stored (may be null)
    * @param tags the list of tags to attach to the file (may be null)
    * @return an observable that will emit when the file has been imported
