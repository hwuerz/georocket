--- conflicted
+++ resolved
@@ -35,11 +35,5 @@
       parentName: *keyword_no_index
       type: *keyword_no_index
 
-<<<<<<< HEAD
 # All fields are part of _source as recommended by:
-# https://www.elastic.co/guide/en/elasticsearch/reference/current/mapping-source-field.html
-=======
-# Do not save the original indexed document to save space. only include metadata!
-# See https://www.elastic.co/guide/en/elasticsearch/reference/current/mapping-source-field.html
-# for the drawbacks of this approach!
->>>>>>> 6862b76a
+# https://www.elastic.co/guide/en/elasticsearch/reference/current/mapping-source-field.html